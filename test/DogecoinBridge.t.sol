--- conflicted
+++ resolved
@@ -48,20 +48,13 @@
 
         bridge = new DogecoinBridge();
         bridge.initialize(
-<<<<<<< HEAD
             address(entryPoint),
-            address(dogeToken),
-            address(dogechain),
-            10,
-            bytes20(0)
-=======
             address(dogeToken),
             address(dogechain),
             10,
             bytes20(0),
             bytes4(0x47514556),
             DogeTransactionParser.Network.MAINNET
->>>>>>> 41b333c1
         ); // Fee rate: 0.1%
 
         // Set bridge address in DogeToken
@@ -128,22 +121,30 @@
     }
 
     function testGetTxid() public pure {
-        bytes memory txData =
-            hex"0200000001bb6b4a499069ba4094d04f41a5bbaa8861838deff0a2f484da7469f6ed98a8ff000000006a47304402201ce3feea47bd407c3f24474f0e25cfd42bfc4b10f33443536da2d72c5fd4dc0a02201c583e8fc190bd7beb157fcb7ab46ca82fef10bbc5060ecfc57f760e26170d7a01210361e82e71277ea205814b1cb69777abe5fc417c03d4d39829cefb8f92da08b1fcffffffff02605af405000000001976a914059ce0647de86cf966dfa4656a08530eb8f2677288ac00000000000000001a6a18475456319e2516fffaaf9a3fb7d92868fa2d4bc452163a1400000000";
+        bytes
+            memory txData = hex"0200000001bb6b4a499069ba4094d04f41a5bbaa8861838deff0a2f484da7469f6ed98a8ff000000006a47304402201ce3feea47bd407c3f24474f0e25cfd42bfc4b10f33443536da2d72c5fd4dc0a02201c583e8fc190bd7beb157fcb7ab46ca82fef10bbc5060ecfc57f760e26170d7a01210361e82e71277ea205814b1cb69777abe5fc417c03d4d39829cefb8f92da08b1fcffffffff02605af405000000001976a914059ce0647de86cf966dfa4656a08530eb8f2677288ac00000000000000001a6a18475456319e2516fffaaf9a3fb7d92868fa2d4bc452163a1400000000";
         bytes32 txid = DogeTransactionParser.getTxid(txData);
         assertEq(
-            txid, BTCStyleMerkle.reverseBytes32(0x87255de9393c93ded6b5d659f6761c2b8f7c0467789ff2f41e129d1f569a583b)
+            txid,
+            BTCStyleMerkle.reverseBytes32(
+                0x87255de9393c93ded6b5d659f6761c2b8f7c0467789ff2f41e129d1f569a583b
+            )
         );
     }
 
     function testParseBridgeInP2PKHTxOfRegtest() public pure {
-        bytes memory txData =
-            hex"0200000001bb6b4a499069ba4094d04f41a5bbaa8861838deff0a2f484da7469f6ed98a8ff000000006a47304402201ce3feea47bd407c3f24474f0e25cfd42bfc4b10f33443536da2d72c5fd4dc0a02201c583e8fc190bd7beb157fcb7ab46ca82fef10bbc5060ecfc57f760e26170d7a01210361e82e71277ea205814b1cb69777abe5fc417c03d4d39829cefb8f92da08b1fcffffffff02605af405000000001976a914059ce0647de86cf966dfa4656a08530eb8f2677288ac00000000000000001a6a18475456319e2516fffaaf9a3fb7d92868fa2d4bc452163a1400000000";
-        (DogeTransactionParser.P2PKHOutput memory p2pkhOutput, bytes memory opReturnData, bool isP2PKHWithOpReturn) =
-            DogeTransactionParser.parseBridgeInP2PKHTransaction(txData);
+        bytes
+            memory txData = hex"0200000001bb6b4a499069ba4094d04f41a5bbaa8861838deff0a2f484da7469f6ed98a8ff000000006a47304402201ce3feea47bd407c3f24474f0e25cfd42bfc4b10f33443536da2d72c5fd4dc0a02201c583e8fc190bd7beb157fcb7ab46ca82fef10bbc5060ecfc57f760e26170d7a01210361e82e71277ea205814b1cb69777abe5fc417c03d4d39829cefb8f92da08b1fcffffffff02605af405000000001976a914059ce0647de86cf966dfa4656a08530eb8f2677288ac00000000000000001a6a18475456319e2516fffaaf9a3fb7d92868fa2d4bc452163a1400000000";
+        (
+            DogeTransactionParser.P2PKHOutput memory p2pkhOutput,
+            bytes memory opReturnData,
+            bool isP2PKHWithOpReturn
+        ) = DogeTransactionParser.parseBridgeInP2PKHTransaction(txData);
         string memory expectedAddress = DogeTransactionParser.encodeBase58(
             DogeTransactionParser.getDogecoinAddress(
-                p2pkhOutput.publicKeyHash, DogeTransactionParser.Network.REGTEST, 0
+                p2pkhOutput.publicKeyHash,
+                DogeTransactionParser.Network.REGTEST,
+                0
             )
         );
         string memory actualAddress = "mg2dbz8VTPUiNWa5uA1QNqYAsR2hcChq4i";
@@ -159,20 +160,29 @@
             slicedData[i - 4] = opReturnData[i];
         }
         address destAddress = address(uint160(bytes20(slicedData)));
-        assertEq(destAddress, address(uint160(bytes20(hex"9e2516fffaaf9a3fb7d92868fa2d4bc452163a14"))));
+        assertEq(
+            destAddress,
+            address(
+                uint160(bytes20(hex"9e2516fffaaf9a3fb7d92868fa2d4bc452163a14"))
+            )
+        );
     }
 
     function testParseBridgeOutP2PKHTxOfRegtest() public pure {
-        bytes memory txData =
-            hex"0200000001bb6b4a499069ba4094d04f41a5bbaa8861838deff0a2f484da7469f6ed98a8ff000000006a47304402201ce3feea47bd407c3f24474f0e25cfd42bfc4b10f33443536da2d72c5fd4dc0a02201c583e8fc190bd7beb157fcb7ab46ca82fef10bbc5060ecfc57f760e26170d7a01210361e82e71277ea205814b1cb69777abe5fc417c03d4d39829cefb8f92da08b1fcffffffff02605af405000000001976a914059ce0647de86cf966dfa4656a08530eb8f2677288ac00000000000000001a6a18475456319e2516fffaaf9a3fb7d92868fa2d4bc452163a1400000000";
-        (DogeTransactionParser.P2PKHOutput[] memory allOutputs, uint8 p2pkhOutputCount) =
-            DogeTransactionParser.parseBridgeOutP2PKHTransaction(txData);
+        bytes
+            memory txData = hex"0200000001bb6b4a499069ba4094d04f41a5bbaa8861838deff0a2f484da7469f6ed98a8ff000000006a47304402201ce3feea47bd407c3f24474f0e25cfd42bfc4b10f33443536da2d72c5fd4dc0a02201c583e8fc190bd7beb157fcb7ab46ca82fef10bbc5060ecfc57f760e26170d7a01210361e82e71277ea205814b1cb69777abe5fc417c03d4d39829cefb8f92da08b1fcffffffff02605af405000000001976a914059ce0647de86cf966dfa4656a08530eb8f2677288ac00000000000000001a6a18475456319e2516fffaaf9a3fb7d92868fa2d4bc452163a1400000000";
+        (
+            DogeTransactionParser.P2PKHOutput[] memory allOutputs,
+            uint8 p2pkhOutputCount
+        ) = DogeTransactionParser.parseBridgeOutP2PKHTransaction(txData);
         assertEq(allOutputs.length, 2);
         assertEq(p2pkhOutputCount, 1);
         assertEq(allOutputs[0].value, 99900000);
         string memory expectedAddress = DogeTransactionParser.encodeBase58(
             DogeTransactionParser.getDogecoinAddress(
-                allOutputs[0].publicKeyHash, DogeTransactionParser.Network.REGTEST, 0
+                allOutputs[0].publicKeyHash,
+                DogeTransactionParser.Network.REGTEST,
+                0
             )
         );
         string memory actualAddress = "mg2dbz8VTPUiNWa5uA1QNqYAsR2hcChq4i";
@@ -181,16 +191,20 @@
     }
 
     function testParseBridgeOutP2PKHTxOfMainnet() public pure {
-        bytes memory txData =
-            hex"01000000010000000000000000000000000000000000000000000000000000000000000000ffffffff3503eec9540fe4b883e5bda9e7a59ee4bb99e9b1bc205b323032352d30312d32335430373a34323a32342e3534373132313330355a5dffffffff01a01305efe80000001976a91447b6ccaa4525a3e9a2806d7aeadc978b4933553788ac00000000";
-        (DogeTransactionParser.P2PKHOutput[] memory allOutputs, uint8 p2pkhOutputCount) =
-            DogeTransactionParser.parseBridgeOutP2PKHTransaction(txData);
+        bytes
+            memory txData = hex"01000000010000000000000000000000000000000000000000000000000000000000000000ffffffff3503eec9540fe4b883e5bda9e7a59ee4bb99e9b1bc205b323032352d30312d32335430373a34323a32342e3534373132313330355a5dffffffff01a01305efe80000001976a91447b6ccaa4525a3e9a2806d7aeadc978b4933553788ac00000000";
+        (
+            DogeTransactionParser.P2PKHOutput[] memory allOutputs,
+            uint8 p2pkhOutputCount
+        ) = DogeTransactionParser.parseBridgeOutP2PKHTransaction(txData);
         assertEq(allOutputs.length, 1);
         assertEq(p2pkhOutputCount, 1);
         assertEq(allOutputs[0].value, 1000442500000);
         string memory expectedAddress = DogeTransactionParser.encodeBase58(
             DogeTransactionParser.getDogecoinAddress(
-                allOutputs[0].publicKeyHash, DogeTransactionParser.Network.MAINNET, 0
+                allOutputs[0].publicKeyHash,
+                DogeTransactionParser.Network.MAINNET,
+                0
             )
         );
         string memory actualAddress = "DBgHW1Shjyk91fusm9hm3HcryNBwaFwZbQ";
@@ -245,13 +259,7 @@
 
         IDogechain.SPVProof[] memory proofs = new IDogechain.SPVProof[](1);
         proofs[0] = IDogechain.SPVProof({
-<<<<<<< HEAD
-            txHash: BTCStyleMerkle.reverseBytes32(
-                0x6f35b9e9cff6e788b6fb9e4a707a972081fe3a28369bca9e4319b10a4751e68f
-            ),
-=======
             // txHash: BTCStyleMerkle.reverseBytes32(0x6f35b9e9cff6e788b6fb9e4a707a972081fe3a28369bca9e4319b10a4751e68f),
->>>>>>> 41b333c1
             txMerkleProof: txMerkleProof,
             txIndex: 0,
             blockHeader: IDogechain.BlockHeader({
@@ -370,13 +378,7 @@
         // Complete the bridge out by proposer
         IDogechain.SPVProof[] memory proofs = new IDogechain.SPVProof[](1);
         proofs[0] = IDogechain.SPVProof({
-<<<<<<< HEAD
-            txHash: BTCStyleMerkle.reverseBytes32(
-                0x6f35b9e9cff6e788b6fb9e4a707a972081fe3a28369bca9e4319b10a4751e68f
-            ),
-=======
             // txHash: BTCStyleMerkle.reverseBytes32(0x6f35b9e9cff6e788b6fb9e4a707a972081fe3a28369bca9e4319b10a4751e68f),
->>>>>>> 41b333c1
             txMerkleProof: txMerkleProof,
             txIndex: 0,
             blockHeader: IDogechain.BlockHeader({
@@ -402,18 +404,13 @@
         taskIds[0] = 0;
 
         bridge.bridgeOutFinish(0, proofs[0], taskIds);
-<<<<<<< HEAD
         (
             address from,
             uint256 destAmount,
             bytes20 destDogecoinAddress,
-            bool completed
+            uint8 status
         ) = bridge.bridgeOutTasks(0);
-        assertTrue(completed);
-=======
-        (address from, uint256 destAmount, bytes20 destDogecoinAddress, uint8 status) = bridge.bridgeOutTasks(0);
         assertEq(status, 5);
->>>>>>> 41b333c1
         assertEq(from, user);
         assertEq(destAmount, 500);
         assertEq(destDogecoinAddress, bytes20("destination-address"));
