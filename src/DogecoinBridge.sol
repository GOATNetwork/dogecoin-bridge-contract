// SPDX-License-Identifier: MIT
pragma solidity ^0.8.13;

import "./interfaces/IDogechain.sol";
import "./interfaces/IDogeToken.sol";
import "./libraries/DogeTransactionParser.sol";
import "@openzeppelin/contracts-upgradeable/proxy/utils/UUPSUpgradeable.sol";
import {AccessControlUpgradeable} from "@openzeppelin/contracts-upgradeable/access/AccessControlUpgradeable.sol";

contract DogecoinBridge is UUPSUpgradeable, AccessControlUpgradeable {
    struct BridgeOutTask {
        address from;
        uint256 destAmount;
        bytes20 destDogecoinAddress;
        uint8 status; // 1: create, 2: prepare, 3: rbf, 4: cancel, 5: finish
    }

    bytes32 public constant OWNER_ROLE = keccak256("OWNER_ROLE");
    bytes32 public constant ENTRYPOINT_ROLE = keccak256("ENTRYPOINT_ROLE");

    mapping(bytes32 => bool) public bridgeInTxids;
    mapping(uint256 => BridgeOutTask) public bridgeOutTasks;
    uint256 public latestTaskId;
    uint256 public feeRate; // Basis points (1% = 100)
    uint256 public feeBalance;
    uint256 public bridgedInAmount; // log the amount of bridged in
    uint256 public bridgedOutAmount; // log the amount of bridged out
    IDogeToken public dogeToken;
    IDogechain public dogechain;
    bytes20 public dogecoinBridgePK; // dogecoin bridge-in public key hash
    bytes4 public opReturnMagicPrefix; // GTV1
    DogeTransactionParser.Network public dogecoinNetwork; // dogecoin network, 0: mainnet, 1: testnet, 2: regtest

    event BridgeIn(
        address indexed destEvmAddress,
        uint256 amount,
        bytes32 txHash
    );
    /**
     * @dev Bridge out event
     * @param taskId The task ID
     * @param from The address of the user
     * @param destAmount The amount of the destination currency (18 decimals, bridge should convert to 8 decimals on Dogechain)
     * @param fee The fee for the bridge out
     * @param destDogecoinAddress The destination address (Dogechain address)
     */
    event BridgeOutProposed(
        uint256 taskId,
        address indexed from,
        uint256 destAmount,
        uint256 fee,
        bytes20 destDogecoinAddress
    );
    event BridgeOutFinished(uint256[] taskIds);
    event FeesWithdrawn(address indexed owner, uint256 amount);
    event FeeRateUpdated(address indexed owner, uint256 feeRate);
    event DogecoinBridgePKUpdated(
        address indexed owner,
        bytes20 dogecoinBridgePK
    );

    function initialize(
        address _entryPoint,
        address _dogeToken,
        address _dogechain,
        uint256 _feeRate,
        bytes20 _dogecoinBridgePK
    ) external initializer {
        __AccessControl_init();
        _grantRole(DEFAULT_ADMIN_ROLE, msg.sender);
        _grantRole(OWNER_ROLE, msg.sender);
        _grantRole(ENTRYPOINT_ROLE, _entryPoint);

<<<<<<< HEAD
=======
    function initialize(
        address _dogeToken,
        address _dogechain,
        uint256 _feeRate,
        bytes20 _dogecoinBridgePK,
        bytes4 _opReturnMagicPrefix,
        DogeTransactionParser.Network _dogecoinNetwork
    ) external initializer {
        __Ownable_init(msg.sender);
>>>>>>> 41b333c1
        __UUPSUpgradeable_init();
        dogeToken = IDogeToken(_dogeToken);
        dogechain = IDogechain(_dogechain);
        feeRate = _feeRate;
        dogecoinBridgePK = _dogecoinBridgePK;
        opReturnMagicPrefix = _opReturnMagicPrefix;
        dogecoinNetwork = _dogecoinNetwork;
        emit FeeRateUpdated(msg.sender, _feeRate);
        emit DogecoinBridgePKUpdated(msg.sender, _dogecoinBridgePK);
    }

    function _authorizeUpgrade(
        address newImplementation
    ) internal override onlyRole(OWNER_ROLE) {}

    function bridgeIn(
        IDogechain.SPVProof[] memory proofs,
        uint256 batchId
    ) external onlyRole(ENTRYPOINT_ROLE) {
        IDogechain.Batch memory batch = dogechain.getBatch(batchId);
        require(batch.rootHash != bytes32(0), "Invalid batch");

        uint256 totalAmount = 0;
        for (uint256 i = 0; i < proofs.length; i++) {
<<<<<<< HEAD
            require(proofs[i].txHash != bytes32(0), "Invalid txHash");
            require(
                proofs[i].destEvmAddress != address(0),
                "Invalid destEvmAddress"
            );
            require(
                bridgeInTxids[proofs[i].txHash] == false,
                "txHash already processed"
            );
            require(
                dogechain.validateTransaction(batchId, proofs[i]),
                "Invalid SPV proof"
            );
=======
            bytes32 txid = DogeTransactionParser.getTxid(proofs[i].txBytes);
            require(txid != bytes32(0), "Invalid txid");
            require(proofs[i].destEvmAddress != address(0), "Invalid destEvmAddress");
            require(bridgeInTxids[txid] == false, "Txid already processed");
            require(dogechain.validateTransaction(batchId, txid, proofs[i]), "Invalid SPV proof");
>>>>>>> 41b333c1

            // TODO: check doublehash(proofs[i].txBytes) with proofs[i].txHash
            // TODO: check opReturnMagicPrefix with proofs[i].txBytes
            // TODO: extract amount, destEvmAddress from proofs[i].txBytes
            // (uint256 amount, address destEvmAddress, bytes20 dogecoinAddress) = dogechain.extractBridgeInTransaction(proofs[i].txBytes);

            // TODO enable this after real dogecoin bridge-in transaction is implemented
            // require(amount == proofs[i].amount, "Invalid amount");
            // require(destEvmAddress == proofs[i].destEvmAddress, "Invalid destination address");
            // require(dogecoinAddress == dogecoinBridgeAddress, "Invalid dogecoin bridge address");
            dogeToken.mint(proofs[i].destEvmAddress, proofs[i].amount);
            totalAmount += proofs[i].amount;
<<<<<<< HEAD
            bridgeInTxids[proofs[i].txHash] = true;
            emit BridgeIn(
                proofs[i].destEvmAddress,
                proofs[i].amount,
                proofs[i].txHash
            );
=======
            bridgeInTxids[txid] = true;
            emit BridgeIn(proofs[i].destEvmAddress, proofs[i].amount, txid);
>>>>>>> 41b333c1
        }

        // TODO: recheck the unit test
        bridgedInAmount += totalAmount;
    }

    function bridgeOut(
        uint256 amount,
        bytes20 destDogecoinAddress
    ) external payable {
        require(amount > 0, "Amount must be greater than 0");
        require(
            destDogecoinAddress != bytes20(0),
            "Invalid destination address"
        );

        uint256 fee = (amount * feeRate) / 10000;
        require(amount > fee, "Amount must be greater than fee");
        // TODO: convert destAmount to 8 decimals
        uint256 destAmount = amount - fee;

        require(
            dogeToken.balanceOf(msg.sender) >= amount,
            "Insufficient balance"
        );
        dogeToken.transferFrom(msg.sender, address(this), amount);

        uint256 taskId = latestTaskId++;
        bridgeOutTasks[taskId] = BridgeOutTask({
            from: msg.sender,
            destAmount: destAmount,
            destDogecoinAddress: destDogecoinAddress,
            status: 1
        });

        // add fee to balance
        feeBalance += fee;

        emit BridgeOutProposed(
            taskId,
            msg.sender,
            destAmount,
            fee,
            destDogecoinAddress
        );
    }

    // function bridgeOutPrepare(bytes memory txBytes, uint256[] memory taskIds) external {
    //     require(txBytes.length > 0, "Invalid txBytes");
    //     require(taskIds.length > 0, "Invalid taskIds");

    //     for (uint256 i = 0; i < taskIds.length; i++) {
    //         BridgeOutTask storage task = bridgeOutTasks[taskIds[i]];
    //         require(task.status == 1, "Task is not in create status");
    //         task.status = 2;
    //     }
    // }

    // function bridgeOutRBF(bytes memory txBytes, uint256[] memory taskIds) external {
    //     require(txBytes.length > 0, "Invalid txBytes");
    //     require(taskIds.length > 0, "Invalid taskIds");

    //     for (uint256 i = 0; i < taskIds.length; i++) {
    //         BridgeOutTask storage task = bridgeOutTasks[taskIds[i]];
    //         require(task.status == 2, "Task is not in prepare status");
    //         task.status = 3;
    //     }
    // }

    /**
     * @dev Bridge out finish
     * @param batchId The batch ID
     * @param proof The SPV proof, one txid deals many bridge out tasks
     * @param taskIds The task IDs
     */
<<<<<<< HEAD
    function bridgeOutFinish(
        uint256 batchId,
        IDogechain.SPVProof memory proof,
        uint256[] memory taskIds
    ) external onlyRole(ENTRYPOINT_ROLE) {
        require(proof.txHash != bytes32(0), "Invalid txHash");
        require(taskIds.length > 0, "Invalid taskIds");
        require(
            dogechain.validateTransaction(batchId, proof),
            "Invalid SPV proof"
        );
=======
    function bridgeOutFinish(uint256 batchId, IDogechain.SPVProof memory proof, uint256[] memory taskIds)
        external
        onlyAdmin
    {
        bytes32 txid = DogeTransactionParser.getTxid(proof.txBytes);
        require(txid != bytes32(0), "Invalid txid");
        require(taskIds.length > 0, "Invalid taskIds");
        require(dogechain.validateTransaction(batchId, txid, proof), "Invalid SPV proof");
>>>>>>> 41b333c1

        // TODO: check doublehash(proof.txBytes) with proof.txHash

        // TODO: extract p2pkhOutputs from proof.txBytes
        // p2pkhOutputs = dogechain.extractBridgeOutTransaction(proof.txBytes);

        for (uint256 i = 0; i < taskIds.length; i++) {
            uint256 taskId = taskIds[i];
            BridgeOutTask storage task = bridgeOutTasks[taskId];
            require(task.from != address(0), "Task does not exist");
            require(task.status == 1, "Task is not in create status");

            // TODO enable this after real dogecoin bridge-in transaction is implemented
            // require(task.destAmount == p2pkhOutputs[i].amount, "Invalid amount");
            // require(task.destDogecoinAddress == p2pkhOutputs[i].dogecoinAddress, "Invalid destination address");

            task.status = 5;
            dogeToken.burn(task.destAmount);
            // TODO: convert destAmount to 18 decimals
            bridgedOutAmount += task.destAmount;
        }

        emit BridgeOutFinished(taskIds);
    }

    function setFeeRate(uint256 _feeRate) external onlyRole(OWNER_ROLE) {
        feeRate = _feeRate;
        emit FeeRateUpdated(msg.sender, _feeRate);
    }

    function setDogecoinBridgePK(
        bytes20 _dogecoinBridgePK
    ) external onlyRole(OWNER_ROLE) {
        dogecoinBridgePK = _dogecoinBridgePK;
        emit DogecoinBridgePKUpdated(msg.sender, _dogecoinBridgePK);
    }

    function withdrawFees() external onlyRole(OWNER_ROLE) {
        require(feeBalance > 0, "No fees available");
        feeBalance = 0;

        payable(msg.sender).transfer(feeBalance);
        emit FeesWithdrawn(msg.sender, feeBalance);
    }
}<|MERGE_RESOLUTION|>--- conflicted
+++ resolved
@@ -64,25 +64,15 @@
         address _dogeToken,
         address _dogechain,
         uint256 _feeRate,
-        bytes20 _dogecoinBridgePK
+        bytes20 _dogecoinBridgePK,
+        bytes4 _opReturnMagicPrefix,
+        DogeTransactionParser.Network _dogecoinNetwork
     ) external initializer {
         __AccessControl_init();
         _grantRole(DEFAULT_ADMIN_ROLE, msg.sender);
         _grantRole(OWNER_ROLE, msg.sender);
         _grantRole(ENTRYPOINT_ROLE, _entryPoint);
 
-<<<<<<< HEAD
-=======
-    function initialize(
-        address _dogeToken,
-        address _dogechain,
-        uint256 _feeRate,
-        bytes20 _dogecoinBridgePK,
-        bytes4 _opReturnMagicPrefix,
-        DogeTransactionParser.Network _dogecoinNetwork
-    ) external initializer {
-        __Ownable_init(msg.sender);
->>>>>>> 41b333c1
         __UUPSUpgradeable_init();
         dogeToken = IDogeToken(_dogeToken);
         dogechain = IDogechain(_dogechain);
@@ -107,27 +97,17 @@
 
         uint256 totalAmount = 0;
         for (uint256 i = 0; i < proofs.length; i++) {
-<<<<<<< HEAD
-            require(proofs[i].txHash != bytes32(0), "Invalid txHash");
+            bytes32 txid = DogeTransactionParser.getTxid(proofs[i].txBytes);
+            require(txid != bytes32(0), "Invalid txid");
             require(
                 proofs[i].destEvmAddress != address(0),
                 "Invalid destEvmAddress"
             );
+            require(bridgeInTxids[txid] == false, "Txid already processed");
             require(
-                bridgeInTxids[proofs[i].txHash] == false,
-                "txHash already processed"
-            );
-            require(
-                dogechain.validateTransaction(batchId, proofs[i]),
+                dogechain.validateTransaction(batchId, txid, proofs[i]),
                 "Invalid SPV proof"
             );
-=======
-            bytes32 txid = DogeTransactionParser.getTxid(proofs[i].txBytes);
-            require(txid != bytes32(0), "Invalid txid");
-            require(proofs[i].destEvmAddress != address(0), "Invalid destEvmAddress");
-            require(bridgeInTxids[txid] == false, "Txid already processed");
-            require(dogechain.validateTransaction(batchId, txid, proofs[i]), "Invalid SPV proof");
->>>>>>> 41b333c1
 
             // TODO: check doublehash(proofs[i].txBytes) with proofs[i].txHash
             // TODO: check opReturnMagicPrefix with proofs[i].txBytes
@@ -140,17 +120,8 @@
             // require(dogecoinAddress == dogecoinBridgeAddress, "Invalid dogecoin bridge address");
             dogeToken.mint(proofs[i].destEvmAddress, proofs[i].amount);
             totalAmount += proofs[i].amount;
-<<<<<<< HEAD
-            bridgeInTxids[proofs[i].txHash] = true;
-            emit BridgeIn(
-                proofs[i].destEvmAddress,
-                proofs[i].amount,
-                proofs[i].txHash
-            );
-=======
             bridgeInTxids[txid] = true;
             emit BridgeIn(proofs[i].destEvmAddress, proofs[i].amount, txid);
->>>>>>> 41b333c1
         }
 
         // TODO: recheck the unit test
@@ -226,28 +197,18 @@
      * @param proof The SPV proof, one txid deals many bridge out tasks
      * @param taskIds The task IDs
      */
-<<<<<<< HEAD
     function bridgeOutFinish(
         uint256 batchId,
         IDogechain.SPVProof memory proof,
         uint256[] memory taskIds
     ) external onlyRole(ENTRYPOINT_ROLE) {
-        require(proof.txHash != bytes32(0), "Invalid txHash");
-        require(taskIds.length > 0, "Invalid taskIds");
-        require(
-            dogechain.validateTransaction(batchId, proof),
-            "Invalid SPV proof"
-        );
-=======
-    function bridgeOutFinish(uint256 batchId, IDogechain.SPVProof memory proof, uint256[] memory taskIds)
-        external
-        onlyAdmin
-    {
         bytes32 txid = DogeTransactionParser.getTxid(proof.txBytes);
         require(txid != bytes32(0), "Invalid txid");
         require(taskIds.length > 0, "Invalid taskIds");
-        require(dogechain.validateTransaction(batchId, txid, proof), "Invalid SPV proof");
->>>>>>> 41b333c1
+        require(
+            dogechain.validateTransaction(batchId, txid, proof),
+            "Invalid SPV proof"
+        );
 
         // TODO: check doublehash(proof.txBytes) with proof.txHash
 
