--- conflicted
+++ resolved
@@ -56,19 +56,11 @@
         return batches[batchId];
     }
 
-<<<<<<< HEAD
     function validateTransaction(
         uint256 batchId,
+        bytes32 txid,
         SPVProof memory proof
     ) public view override returns (bool) {
-=======
-    function validateTransaction(uint256 batchId, bytes32 txid, SPVProof memory proof)
-        public
-        view
-        override
-        returns (bool)
-    {
->>>>>>> 41b333c1
         Batch memory batch = batches[batchId];
         require(batch.rootHash != bytes32(0), "Batch does not exist");
 
@@ -83,16 +75,12 @@
         );
 
         require(
-<<<<<<< HEAD
             BTCStyleMerkle.verifyMerkleProof(
                 proof.blockHeader.merkleRoot,
                 proof.txMerkleProof,
-                proof.txHash,
+                txid,
                 proof.txIndex
             ),
-=======
-            BTCStyleMerkle.verifyMerkleProof(proof.blockHeader.merkleRoot, proof.txMerkleProof, txid, proof.txIndex),
->>>>>>> 41b333c1
             "Invalid transaction proof"
         );
 
